package rdsbroker

import (
	"errors"
)

type ProvisionParameters struct {
<<<<<<< HEAD
	BackupRetentionPeriod       int64
	CharacterSetName            string
	DBName                      string
	PreferredBackupWindow       string
	PreferredMaintenanceWindow  string
	SkipFinalSnapshot           string  `mapstructure:"skip_final_snapshot"`
	RestoreFromLatestSnapshotOf *string `mapstructure:"restore_from_latest_snapshot_of"`
=======
	BackupRetentionPeriod      int64
	CharacterSetName           string
	DBName                     string
	PreferredBackupWindow      string
	PreferredMaintenanceWindow string
	SkipFinalSnapshot          string `json:"skip_final_snapshot"`
>>>>>>> 9eac5846
}

type UpdateParameters struct {
	ApplyImmediately           bool
	BackupRetentionPeriod      int64
	PreferredBackupWindow      string
	PreferredMaintenanceWindow string
	SkipFinalSnapshot          string `mapstructure:"skip_final_snapshot"`
}

type BindParameters struct {
	// This is currently empty, but preserved to make it easier to add
	// bind-time parameters in future.
}

func Validate_SkipFinalSnapshot(SkipFinalSnapshot string) error {
	switch SkipFinalSnapshot {
	case "true", "false", "":
		return nil
	}
	return errors.New("skip_final_snapshot must be set to true or false, or not set at all")
}

func (pp *ProvisionParameters) Validate() error {
	return Validate_SkipFinalSnapshot(pp.SkipFinalSnapshot)
}

func (pp *UpdateParameters) Validate() error {
	return Validate_SkipFinalSnapshot(pp.SkipFinalSnapshot)
}<|MERGE_RESOLUTION|>--- conflicted
+++ resolved
@@ -5,22 +5,13 @@
 )
 
 type ProvisionParameters struct {
-<<<<<<< HEAD
 	BackupRetentionPeriod       int64
 	CharacterSetName            string
 	DBName                      string
 	PreferredBackupWindow       string
 	PreferredMaintenanceWindow  string
-	SkipFinalSnapshot           string  `mapstructure:"skip_final_snapshot"`
-	RestoreFromLatestSnapshotOf *string `mapstructure:"restore_from_latest_snapshot_of"`
-=======
-	BackupRetentionPeriod      int64
-	CharacterSetName           string
-	DBName                     string
-	PreferredBackupWindow      string
-	PreferredMaintenanceWindow string
-	SkipFinalSnapshot          string `json:"skip_final_snapshot"`
->>>>>>> 9eac5846
+	SkipFinalSnapshot           string  `json:"skip_final_snapshot"`
+	RestoreFromLatestSnapshotOf *string `json:"restore_from_latest_snapshot_of"`
 }
 
 type UpdateParameters struct {
@@ -28,7 +19,7 @@
 	BackupRetentionPeriod      int64
 	PreferredBackupWindow      string
 	PreferredMaintenanceWindow string
-	SkipFinalSnapshot          string `mapstructure:"skip_final_snapshot"`
+	SkipFinalSnapshot          string `json:"skip_final_snapshot"`
 }
 
 type BindParameters struct {
